--- conflicted
+++ resolved
@@ -217,11 +217,7 @@
 						Optional:            true,
 					},
 					"volume_size": schema.Int64Attribute{
-<<<<<<< HEAD
-						MarkdownDescription: "Volume size in GiB.",
-=======
-						MarkdownDescription: "Volume size in bytes",
->>>>>>> cfc6237d
+						MarkdownDescription: "Volume size in bytes.",
 						Optional:            true,
 					},
 					"iops": schema.Int64Attribute{
@@ -293,11 +289,7 @@
 									Optional:            true,
 								},
 								"volume_size": schema.Int64Attribute{
-<<<<<<< HEAD
-									MarkdownDescription: "Volume size in GiB.",
-=======
-									MarkdownDescription: "Volume size in bytes",
->>>>>>> cfc6237d
+									MarkdownDescription: "Volume size in bytes.",
 									Optional:            true,
 								},
 								"iops": schema.Int64Attribute{
